package linter

import (
	"testing"

	"github.com/ysugimoto/falco/context"
	"github.com/ysugimoto/falco/lexer"
	"github.com/ysugimoto/falco/parser"
)

func assertNoError(t *testing.T, input string) {
	vcl, err := parser.New(lexer.NewFromString(input)).ParseVCL()
	if err != nil {
		t.Errorf("unexpected parser error: %s", err)
		t.FailNow()
	}

	l := New()
	l.lint(vcl, context.New())
	if len(l.Errors) > 0 {
		t.Errorf("Lint error: %s", l.Errors)
	}
}

func assertError(t *testing.T, input string) {
	vcl, err := parser.New(lexer.NewFromString(input)).ParseVCL()
	if err != nil {
		t.Errorf("unexpected parser error: %s", err)
		t.FailNow()
	}

	l := New()
	l.lint(vcl, context.New())
	if len(l.Errors) == 0 {
		t.Errorf("Expect one lint error but empty returned")
	}
}
func assertErrorWithSeverity(t *testing.T, input string, severity Severity) {
	vcl, err := parser.New(lexer.NewFromString(input)).ParseVCL()
	if err != nil {
		t.Errorf("unexpected parser error: %s", err)
		t.FailNow()
	}

	l := New()
	l.lint(vcl, context.New())
	if len(l.Errors) == 0 {
		t.Errorf("Expect one lint error but empty returned")
	}
	le, ok := l.Errors[0].(*LintError)
	if !ok {
		t.Errorf("Failed type conversion of *LintError")
	}
	if le.Severity != severity {
		t.Errorf("Severity expects %s but got %s with: %s", severity, le.Severity, le)
	}
}

func TestLintAclStatement(t *testing.T) {
	t.Run("pass", func(t *testing.T) {
		input := `
acl example {
  !"192.168.0.1"/32;
}`
		assertNoError(t, input)
	})

	t.Run("invalid acl name", func(t *testing.T) {
		input := `
acl invalid-acl-name {
  !"192.168.0.1"/32;
}`
		assertError(t, input)
	})

	t.Run("duplicated error", func(t *testing.T) {
		input := `
acl example {
  !"192.168.0.1"/32;
}

acl example {
  "192.168.0.2"/32;
}
`
		assertError(t, input)
	})
}

func TestLintBackendStatement(t *testing.T) {
	t.Run("pass", func(t *testing.T) {
		input := `
backend foo {
  .host = "example.com";

  .probe = {
    .request = "GET / HTTP/1.1";
  }
}`
		assertNoError(t, input)
	})

	t.Run("invalid backend name", func(t *testing.T) {
		input := `
backend foo-bar {
  .host = "example.com";
}`
		assertError(t, input)
	})

	t.Run("invalid type", func(t *testing.T) {
		input := `
backend foo-bar {
  .host = 1s;
}`
		assertError(t, input)
	})

	t.Run("duplicate backend", func(t *testing.T) {
		input := `
backend foo {
  .host = "example.com";
}

backend foo {
  .host = "example.com";
}`
		assertError(t, input)
	})

	t.Run("probe must be an object", func(t *testing.T) {
		input := `
backend foo {
  .host = "example.com";
  .probe = "probe";
}
`
		assertError(t, input)
	})

	t.Run("Probe is configured correctly", func(t *testing.T) {
		input := `
backend foo {
  .host = "example.com";

  .probe = {
    .request = "GET / HTTP/1.1";
	.threshold = 1;
	.initial = 5;
  }
}`
		assertNoError(t, input)
	})

	t.Run("Probe is configured in such a way that the backend will start as unhealthy", func(t *testing.T) {
		input := `
backend foo {
  .host = "example.com";

  .probe = {
    .request = "GET / HTTP/1.1";
	.threshold = 5;
	.initial = 1;
  }
}`
		assertError(t, input)
	})
}

func TestLintTableStatement(t *testing.T) {
	t.Run("pass", func(t *testing.T) {
		input := `
table example {
	"foo": "bar",
}`
		assertNoError(t, input)
	})

	t.Run("invalid table name", func(t *testing.T) {
		input := `
table example-table {
	"foo": "bar",
}`
		assertError(t, input)
	})

	t.Run("invalid table value type", func(t *testing.T) {
		input := `
table example INTEGER {
	"foo": 1s,
}`
		assertError(t, input)
	})

	t.Run("dulicated definition", func(t *testing.T) {
		input := `
table example INTEGER {
	"foo": 10,
}
table example  {
	"foo": "bar",
}`
		assertError(t, input)
	})
}

func TestLintDirectorStatement(t *testing.T) {
	t.Run("pass", func(t *testing.T) {
		input := `
backend foo {
	.host = "example.com";
}

director bar client {
	.quorum  = 50%;
	{ .backend = foo; .weight = 1; }
}`
		assertNoError(t, input)
	})

	t.Run("invalid director name", func(t *testing.T) {
		input := `
backend foo {
	.host = "example.com";
}

director bar-baz client {
	.quorum  = 50%;
	{ .backend = foo; .weight = 1; }
}`
		assertError(t, input)
	})

	t.Run("unexpected director property", func(t *testing.T) {
		input := `
backend foo {
	.host = "example.com";
}

director bar fallback {
	{ .backend = foo; .weight = 1; }
}`
		assertError(t, input)
	})

	t.Run("invalid director type", func(t *testing.T) {
		input := `
backend foo {
	.host = "example.com";
}

director bar testing {
	{ .backend = foo; }
}`
		assertError(t, input)
	})

	t.Run("duplicate director declared", func(t *testing.T) {
		input := `
backend foo {
	.host = "example.com";
}

director bar fallback {
	{ .backend = foo; }
}

director bar fallback {
	{ .backend = foo; }
}`
		assertError(t, input)
	})

	t.Run("required backend property is not declared", func(t *testing.T) {
		input := `
backend foo {
	.host = "example.com";
}

director bar client {
	{ .backend = foo; }
}`

		assertError(t, input)
	})

	t.Run("backend is not declared in director", func(t *testing.T) {
		input := `
backend foo {
	.host = "example.com";
}

director bar client {
	.quorum = 50%;
}`

		assertError(t, input)
	})

	t.Run("undefined backend is specified", func(t *testing.T) {
		input := `
backend foo {
	.host = "example.com";
}

director bar client {
	.quorum = 50%;
	{ .backend = baz; .weight = 1; }
}`

		assertError(t, input)
	})
}

func TestLintSubroutineStatement(t *testing.T) {
	t.Run("pass", func(t *testing.T) {
		input := `
sub example {
	set req.http.Host = "example.com";
}`
		assertNoError(t, input)
	})

	t.Run("pass with Fastly reserved subroutine boilerplate comment", func(t *testing.T) {
		input := `
sub vcl_recv {
	# FASTLY recv
	set req.http.Host = "example.com";
}`
		assertNoError(t, input)

		input = `
sub vcl_log {
	# FASTLY log
}`
		assertNoError(t, input)
	})

	t.Run("invalid subroutine name", func(t *testing.T) {
		input := `
sub vcl-recv {
	set req.http.Host = "example.com";
}`
		assertError(t, input)
	})

	t.Run("duplicate subroutine declared", func(t *testing.T) {
		input := `
sub foo {
	set req.http.Host = "example.com";
}

sub foo {
	set req.http.Host = "httpbin.org";
}`
		assertError(t, input)
	})

	t.Run("Fastly reserved subroutine needs boilerplate comment", func(t *testing.T) {
		input := `
sub vcl_recv {
	set req.http.Host = "example.com";
}`
		assertError(t, input)
	})

	t.Run("Fastly reserved subroutine cannot have a return type", func(t *testing.T) {
		input := `
sub vcl_recv BOOL {
	set req.http.Host = "example.com";
	return true;
}`
		assertError(t, input)
	})
}

func TestLintDeclareStatement(t *testing.T) {
	t.Run("pass", func(t *testing.T) {
		input := `
acl foo {}
backend bar {}
sub baz {
	declare local var.item1 STRING;
	declare local var.item2 INTEGER;
	declare local var.item3 FLOAT;
	declare local var.item4 IP;
	declare local var.item5 ID;
	declare local var.item6 ACL;
	declare local var.item7 BACKEND;

	set var.item1 = "1";
	set var.item2 = 1;
	set var.item3 = 1.0;
	set var.item4 = std.ip("192.168.0.1", "192.168.0.2");
	set var.item5 = always;
	set var.item6 = foo;
	set var.item7 = bar;

}`
		assertNoError(t, input)
	})

	t.Run("variable name does not start with var.", func(t *testing.T) {
		input := `
sub foo {
	declare local some.item1 STRING;
}`
		assertError(t, input)
	})

	t.Run("duplicate variable is declared", func(t *testing.T) {
		input := `
sub foo {
	declare local var.item1 STRING;
	declare local var.item1 STRING;

	set var.item1 = "bar";
}`
		assertError(t, input)
	})
}

func TestLintSetStatement(t *testing.T) {
	t.Run("pass", func(t *testing.T) {
		input := `
sub foo {
	set req.http.Host = "example.com";
}`

		assertNoError(t, input)
	})

	t.Run("pass with expression", func(t *testing.T) {
		input := `
sub foo {
	set req.http.Host = "example" req.http.User-Agent ",com";
}`

		assertNoError(t, input)
	})

	t.Run("pass with deep fastly variable", func(t *testing.T) {
		input := `
sub foo {
	set req.http.Host = client.geo.city.utf8;
}`

		assertNoError(t, input)
	})

	t.Run("invalid variable name", func(t *testing.T) {
		input := `
sub foo {
	set foo_bar_baz = "example.com";
}`

		assertError(t, input)
	})

	t.Run("undefined variable", func(t *testing.T) {
		input := `
sub foo {
	set req.unknwon.Host = "example.com";
}`

		assertError(t, input)
	})

	t.Run("invalid type", func(t *testing.T) {
		input := `
sub foo {
	set req.http.Host = 10;
}`

		assertError(t, input)
	})
}

func TestLintUnsetStatement(t *testing.T) {
	t.Run("pass", func(t *testing.T) {
		input := `
sub foo {
	unset req.http.Host;
}`

		assertNoError(t, input)
	})

	t.Run("invalid variable name", func(t *testing.T) {
		input := `
sub foo {
	unset foo_bar_baz;
}`

		assertError(t, input)
	})

	t.Run("undefined variable", func(t *testing.T) {
		input := `
sub foo {
	unset req.unknwon.Host;
}`

		assertError(t, input)
	})

	t.Run("could not unset variable", func(t *testing.T) {
		input := `
sub foo {
	unset req.backend;
}`

		assertError(t, input)
	})
}

func TestLintAddStatement(t *testing.T) {
	t.Run("pass", func(t *testing.T) {
		input := `
sub foo {
	add req.http.Host = "example.com";
}`

		assertNoError(t, input)
	})

	t.Run("pass with expression", func(t *testing.T) {
		input := `
sub foo {
	add req.http.Host = "example" req.http.User-Agent ",com";
}`

		assertNoError(t, input)
	})

	t.Run("invalid variable name", func(t *testing.T) {
		input := `
sub foo {
	add foo_bar_baz = "example.com";
}`

		assertError(t, input)
	})

	t.Run("undefined variable", func(t *testing.T) {
		input := `
sub foo {
	add req.unknwon.Host = "example.com";
}`

		assertError(t, input)
	})

	t.Run("invalid type", func(t *testing.T) {
		input := `
sub foo {
	add req.http.Host = 10;
}`

		assertError(t, input)
	})

	t.Run("only can use for HTTP headers", func(t *testing.T) {
		input := `
sub foo {
	declare local var.FOO STRING;
	add var.FOO = "bar";
}`

		assertError(t, input)
	})
}

func TestLintCallStatement(t *testing.T) {
	t.Run("pass", func(t *testing.T) {
		input := `
sub foo {
	set req.http.Host = "example.com";
}

sub bar {
	call foo;
}
`

		assertNoError(t, input)
	})

	t.Run("undefined call target subroutine", func(t *testing.T) {
		input := `
sub other {
	call foo;
}`

		assertError(t, input)
	})
}

func TestLintErrorStatement(t *testing.T) {
	t.Run("pass", func(t *testing.T) {
		input := `
sub foo {
	error 602;
}
`
		assertNoError(t, input)
	})

	t.Run("warning when error code uses greater than 699", func(t *testing.T) {
		input := `
sub foo {
	error 700;
}
`
		assertError(t, input)
	})

	t.Run("invalid subroutine phase", func(t *testing.T) {
		input := `
// @log
sub foo {
	error 602;
}
`
		assertError(t, input)
	})
}

func TestLintIfStatement(t *testing.T) {
	t.Run("pass: single if", func(t *testing.T) {
		input := `
sub foo {
	if (req.http.Host) {
		restart;
	}
}`
		assertNoError(t, input)
	})

	t.Run("pass: multiple condition expression", func(t *testing.T) {
		input := `
sub foo {
	if (req.http.Host && req.http.User-Agent ~ "foo") {
		restart;
	}
}`
		assertNoError(t, input)
	})

	t.Run("pass: if-else", func(t *testing.T) {
		input := `
sub foo {
	if (req.http.Host) {
		restart;
	} else {
		error 601;
	}
}`
		assertNoError(t, input)
	})

	t.Run("pass: if-elseif-else", func(t *testing.T) {
		input := `
sub foo {
	if (req.http.Host) {
		restart;
	} else if (req.http.X-Forwarded-For) {
		error 602;
	} else {
		error 601;
	}
}`
		assertNoError(t, input)
	})

	t.Run("pass: use re.group.N outside if consequence", func(t *testing.T) {
		input := `
sub foo {
	declare local var.S STRING;
	set var.S = "foo.bar.baz.example.com";
	if (var.S ~ "foo\.(^[.]+)\.baz") {
		restart;
	}
	set var.S = re.group.1;
}`
		assertNoError(t, input)
	})

	t.Run("can use re.group.N if condition has regex operator", func(t *testing.T) {
		input := `
sub foo {
	declare local var.S STRING;
	set var.S = "foo.bar.baz.example.com";
	if (var.S ~ "foo\.(^[.]+)\.baz") {
		set var.S = re.group.1;
	}
}`
		assertNoError(t, input)
	})

	t.Run("re.group.N may override on second time", func(t *testing.T) {
		input := `
sub foo {
	declare local var.S STRING;
	set var.S = "foo.bar.baz.example.com";
	if (var.S ~ "foo\.(^[.]+)\.baz") {
		if (var.S ~ "(^[.]+)\.bar") {
			restart;
		}
		restart;
	}
	set var.S = re.group.1;
}`
		assertErrorWithSeverity(t, input, INFO)
	})

	t.Run("condition type is not expected", func(t *testing.T) {
		input := `
sub foo {
	declare local var.I INTEGER;
	set var.I = 10;
	if (var.I) {
		restart;
	}
}`
		assertError(t, input)
	})

	t.Run("condition type is STRING but defined as string literal", func(t *testing.T) {
		input := `
sub foo {
	if ("foobar") {
		restart;
	}
}`
		assertError(t, input)
	})
}

func TestLintBangPrefixExpression(t *testing.T) {
	t.Run("pass: use with variable identity", func(t *testing.T) {
		input := `
sub foo {
	declare local var.Foo BOOL;
	set var.Foo = true;

	if (!var.Foo) {
		restart;
	}
}`
		assertNoError(t, input)

	})
	t.Run("pass: use with boolean literal", func(t *testing.T) {
		input := `
sub foo {
	if (!true) {
		restart;
	}
}`
		assertNoError(t, input)

	})

	t.Run("could not use in string literal", func(t *testing.T) {
		input := `
sub foo {
	if (!"bar") {
		restart;
	}
}`
		assertError(t, input)

	})

	t.Run("could not use on other statement", func(t *testing.T) {
		input := `
sub foo {
	declare local var.Foo BOOL;
	set var.Foo = !true;
}`
		assertError(t, input)
	})
}

func TestLintEqualOperator(t *testing.T) {
	t.Run("pass", func(t *testing.T) {
		input := `
sub foo {
	if (req.http.Host == "example.com") {
		restart;
	}
}`
		assertNoError(t, input)
	})

	t.Run("cannot use in other statement", func(t *testing.T) {
		input := `
sub foo {
	declare local var.BoolItem BOOL;
	set var.BoolItem = req.http.Host == "example.com";
}`
		assertError(t, input)
	})

	t.Run("cannot compare for different type", func(t *testing.T) {
		input := `
sub foo {
	if (req.http.Host == 10) {
		restart;
	}
}`
		assertError(t, input)
	})
}

func TestLintNotEqualOperator(t *testing.T) {
	t.Run("pass", func(t *testing.T) {
		input := `
sub foo {
	if (req.http.Host != "example.com") {
		restart;
	}
}`
		assertNoError(t, input)
	})

	t.Run("cannot use in other statement", func(t *testing.T) {
		input := `
sub foo {
	declare local var.BoolItem BOOL;
	set var.BoolItem = req.http.Host != "example.com";
}`
		assertError(t, input)
	})

	t.Run("cannot compare for different type", func(t *testing.T) {
		input := `
sub foo {
	if (req.http.Host != 10) {
		restart;
	}
}`
		assertError(t, input)
	})
}

func TestLintGreaterThanOperator(t *testing.T) {
	t.Run("pass", func(t *testing.T) {
		input := `
sub foo {
	declare local var.I INTEGER;
	set var.I = 100;
	if (var.I > 10) {
		restart;
	}
}`
		assertNoError(t, input)
	})

	t.Run("cannot use in other statement", func(t *testing.T) {
		input := `
sub foo {
	declare local var.BoolItem BOOL;
	set var.BoolItem = req.http.Host > "example.com";
}`
		assertError(t, input)
	})

	t.Run("cannot compare for different type", func(t *testing.T) {
		input := `
sub foo {
	if (req.http.Host > 10) {
		restart;
	}
}`
		assertError(t, input)
	})

	t.Run("cannot compare INTEGER vs FLOAT", func(t *testing.T) {
		input := `
sub foo {
	declare local var.I INTEGER;
	set var.I = 100;
	if (var.I > 10.0) {
		restart;
	}
}`
		assertError(t, input)
	})
}

func TestLintGreaterThanEqualOperator(t *testing.T) {
	t.Run("pass", func(t *testing.T) {
		input := `
sub foo {
	declare local var.I INTEGER;
	set var.I = 100;
	if (var.I >= 10) {
		restart;
	}
}`
		assertNoError(t, input)
	})

	t.Run("cannot use in other statement", func(t *testing.T) {
		input := `
sub foo {
	declare local var.BoolItem BOOL;
	set var.BoolItem = req.http.Host >= "example.com";
}`
		assertError(t, input)
	})

	t.Run("cannot compare for different type", func(t *testing.T) {
		input := `
sub foo {
	if (req.http.Host >= 10) {
		restart;
	}
}`
		assertError(t, input)
	})

	t.Run("cannot compare INTEGER vs FLOAT", func(t *testing.T) {
		input := `
sub foo {
	declare local var.I INTEGER;
	set var.I = 100;
	if (var.I >= 10.0) {
		restart;
	}
}`
		assertError(t, input)

	})
}

func TestLintLessThanOperator(t *testing.T) {
	t.Run("pass", func(t *testing.T) {
		input := `
sub foo {
	declare local var.I INTEGER;
	set var.I = 100;
	if (var.I < 10) {
		restart;
	}
}`
		assertNoError(t, input)
	})

	t.Run("cannot use in other statement", func(t *testing.T) {
		input := `
sub foo {
	declare local var.BoolItem BOOL;
	set var.BoolItem = req.http.Host < "example.com";
}`
		assertError(t, input)
	})

	t.Run("cannot compare for different type", func(t *testing.T) {
		input := `
sub foo {
	if (req.http.Host < 10) {
		restart;
	}
}`
		assertError(t, input)
	})

	t.Run("cannot compare INTEGER vs FLOAT", func(t *testing.T) {
		input := `
sub foo {
	declare local var.I INTEGER;
	set var.I = 100;
	if (var.I < 10.0) {
		restart;
	}
}`
		assertError(t, input)
	})
}

func TestLintLessThanEqualOperator(t *testing.T) {
	t.Run("pass", func(t *testing.T) {
		input := `
sub foo {
	declare local var.I INTEGER;
	set var.I = 100;
	if (var.I <= 10) {
		restart;
	}
}`
		assertNoError(t, input)
	})

	t.Run("cannot use in other statement", func(t *testing.T) {
		input := `
sub foo {
	declare local var.BoolItem BOOL;
	set var.BoolItem = req.http.Host <= "example.com";
}`
		assertError(t, input)
	})

	t.Run("cannot compare for different type", func(t *testing.T) {
		input := `
sub foo {
	if (req.http.Host <= 10) {
		restart;
	}
}`
		assertError(t, input)
	})

	t.Run("cannot compare INTEGER vs FLOAT", func(t *testing.T) {
		input := `
sub foo {
	declare local var.I INTEGER;
	set var.I = 100;
	if (var.I <= 10.0) {
		restart;
	}
}`
		assertError(t, input)

	})
}

func TestLintRegexOperator(t *testing.T) {
	t.Run("pass", func(t *testing.T) {
		input := `
sub foo {
	if (req.http.Host ~ "example") {
		restart;
	}
}`
		assertNoError(t, input)
	})

	t.Run("pass with acl", func(t *testing.T) {
		input := `
acl internal {
	"10.0.0.10";
}

sub foo {
	if (req.http.Host ~ internal) {
		restart;
	}
}`
		assertNoError(t, input)
	})

	t.Run("cannot use in other statement", func(t *testing.T) {
		input := `
sub foo {
	declare local var.BoolItem BOOL;
	set var.BoolItem = req.http.Host ~ "example.com";
}`
		assertError(t, input)
	})

	t.Run("cannot compare for different type", func(t *testing.T) {
		input := `
sub foo {
	if (req.http.Host ~ 10) {
		restart;
	}
}`
		assertError(t, input)
	})

	t.Run("pass with PCRE expression", func(t *testing.T) {
		input := `
sub foo {
	if (req.http.Host ~ "(?i)^word") {
		restart;
	}
}`
		assertNoError(t, input)
	})

	t.Run("pass with expression that has backslash", func(t *testing.T) {
		input := `
sub foo {
	if (req.http.User-Agent ~ "\(compatible.?; Googlebot/2.1.?; \+http://www.google.com/bot.html") {
		restart;
	}
}`
		assertNoError(t, input)
	})

	t.Run("pass with PCRE expression that has backslash", func(t *testing.T) {
		input := `
sub foo {
	if (req.http.User-Agent ~ "(?i)windows\ ?ce") {
		restart;
	}
}`
		assertNoError(t, input)
	})
}

func TestLintRegexNotOperator(t *testing.T) {
	t.Run("pass", func(t *testing.T) {
		input := `
sub foo {
	if (req.http.Host !~ "example") {
		restart;
	}
}`
		assertNoError(t, input)
	})

	t.Run("pass with acl", func(t *testing.T) {
		input := `
acl internal {
	"10.0.0.10";
}

sub foo {
	if (req.http.Host !~ internal) {
		restart;
	}
}`
		assertNoError(t, input)
	})

	t.Run("cannot use in other statement", func(t *testing.T) {
		input := `
sub foo {
	declare local var.BoolItem BOOL;
	set var.BoolItem = req.http.Host !~ "example.com";
}`
		assertError(t, input)
	})

	t.Run("cannot compare for different type", func(t *testing.T) {
		input := `
sub foo {
	if (req.http.Host !~ 10) {
		restart;
	}
}`
		assertError(t, input)
	})
}

func TestLintPlusOperator(t *testing.T) {
	t.Run("pass", func(t *testing.T) {
		input := `
sub foo {
	declare local var.S STRING;
	set var.S = "foo" "bar" + "baz";
}`
		assertNoError(t, input)
	})

	t.Run("raise warning concatenation without string type", func(t *testing.T) {
		input := `
sub foo {
	declare local var.S STRING;
	declare local var.I INTEGER;

	set var.I = 10;
	set var.S = "foo" "bar" + var.I;
}`
		// error, but warning
		assertErrorWithSeverity(t, input, INFO)
	})
}

func TestLintIfExpression(t *testing.T) {
	t.Run("pass", func(t *testing.T) {
		input := `
sub foo {
	declare local var.S STRING;

	set var.S = if(req.http.Host == "example.com" && req.http.Host ~ "example", "foo", "bar");
}`
		assertNoError(t, input)
	})

	t.Run("could not use literal in expression condition", func(t *testing.T) {
		input := `
sub foo {
	declare local var.S STRING;
	declare local var.I INTEGER;

	set var.I = if(10 > 10, var.I, var.S);
}`
		assertError(t, input)
	})

	t.Run("raise warning when if expression returns different type", func(t *testing.T) {
		input := `
sub foo {
	declare local var.I INTEGER;

	set var.I = if(req.http.Host ~ "example", "1", var.I);
}`
		assertErrorWithSeverity(t, input, WARNING)

	})
}

func TestLintFunctionCallExpression(t *testing.T) {
	t.Run("pass with no argument", func(t *testing.T) {
		input := `
sub foo {
	declare local var.S STRING;

	set var.S = uuid.version4();
}`
		assertNoError(t, input)
	})

	t.Run("pass with exact argument", func(t *testing.T) {
		input := `
sub foo {
	declare local var.S STRING;

	set var.S = substr("foobarbaz", 1, 2);
}`
		assertNoError(t, input)
	})

	t.Run("pass with optional argument", func(t *testing.T) {
		input := `
sub foo {
	declare local var.S STRING;

	set var.S = substr("foobarbaz", 1);
}`
		assertNoError(t, input)
	})

	t.Run("pass with user defined sub", func(t *testing.T) {
		input := `
sub returns_one INTEGER {
	return 1;
}

sub returns_true BOOL {
	return returns_one() == 1;
}`
		assertNoError(t, input)
	})

	t.Run("function not found", func(t *testing.T) {
		input := `
sub foo {
	declare local var.S STRING;

	set var.S = undefined_function("foobarbaz");
}`
		assertError(t, input)
	})

	t.Run("error when argument count mismatched", func(t *testing.T) {
		input := `
sub foo {
	declare local var.S STRING;

	set var.S = substr("foobarbaz");
}`
		assertError(t, input)
	})

	t.Run("error when argument type mismatched", func(t *testing.T) {
		input := `
sub foo {
	declare local var.S STRING;

	set var.S = substr("foobarbaz", "bar");
}`
		assertError(t, input)
	})

	t.Run("fuzzy type check for TIME type argument", func(t *testing.T) {
		input := `
sub foo {
	declare local var.S STRING;
	declare local var.T TIME;
	set var.S = "Mon, 02 Jan 2006 22:04:05 GMT";

	set var.T = std.time(var.S, "Mon Jan 2 22:04:05 2006");
}`
		assertNoError(t, input)
	})
}

func TestReturnStatement(t *testing.T) {
	t.Run("pass: without argument", func(t *testing.T) {
		input := `
sub foo {
	return;
}`
		assertNoError(t, input)
	})

	t.Run("pass: with argument", func(t *testing.T) {
		input := `
sub vcl_recv {
	#Fastly recv
	return (pass);
}`
		assertNoError(t, input)
	})

	t.Run("sub: return correct type", func(t *testing.T) {
		input := `
sub custom_sub INTEGER {
	#Fastly recv
	return 1;
}`
		assertNoError(t, input)
	})

	t.Run("sub: return empty statement", func(t *testing.T) {
		input := `
sub custom_sub INTEGER {
	return;
}`
		assertError(t, input)
	})

	t.Run("sub: return wrong type", func(t *testing.T) {
		input := `
sub custom_sub INTEGER {
	return (req.http.foo);
}`
		assertError(t, input)
	})

	t.Run("sub: return action", func(t *testing.T) {
		input := `
sub custom_sub INTEGER {
	return (pass);
}`
		assertError(t, input)
	})

	t.Run("sub: return value as action", func(t *testing.T) {
		input := `
sub custom_sub INTEGER {
	return (1);
}`
		assertError(t, input)
	})

	t.Run("sub: return local value", func(t *testing.T) {
		input := `
sub custom_sub INTEGER {
	declare local var.tmp INTEGER;
	set var.tmp = 10;
	return var.tmp;
}`
		assertNoError(t, input)
	})

	t.Run("sub: return value contains operations", func(t *testing.T) {
		input := `
sub get_str STRING {
	declare local var.tmp STRING;
	set var.tmp = "foo";
	return var.tmp "bar";
}`
		assertError(t, input)
	})

	t.Run("sub: return value contains jibber", func(t *testing.T) {
		input := `
sub get_str STRING {
	declare local var.tmp STRING;
	set var.tmp = "foo";
	return +-var.tmp;
}`
		assertError(t, input)
	})

	t.Run("sub: bool return value is allowed to have operations", func(t *testing.T) {
		input := `
sub get_bool BOOL {
	declare local var.tmp STRING;
	set var.tmp = "foo";
	return std.strlen(var.tmp) > 5;
}`
		assertNoError(t, input)
	})

}

func TestBlockSyntaxInsideBlockStatement(t *testing.T) {
	input := `
sub vcl_recv {
	#Fastly recv
	{
		log "vcl_recv";
	}
}`
	assertNoError(t, input)
}

func TestBlockSyntaxInsideBlockStatementmultiply(t *testing.T) {
	input := `
sub vcl_recv {
	#Fastly recv
	{
		{
			log "vcl_recv";
		}
	}
}`
	assertNoError(t, input)
}

func TestRegexExpressionIsInvalid(t *testing.T) {
	t.Run("pass", func(t *testing.T) {
		input := `
sub vcl_recv {
	#Fastly recv
	if (req.url ~ "^/([^\?]*)?(\?.*)?$") {
		restart;
	}
}`
		assertNoError(t, input)
	})

	t.Run("error: invalid regex", func(t *testing.T) {
		input := `
sub vcl_recv {
	#Fastly recv
	if (req.url ~ "^/([^\?]*)?(\?.*?$") {
		restart;
	}
}`
		assertError(t, input)
	})
}

func TestUnusedAcls(t *testing.T) {
	t.Run("pass", func(t *testing.T) {
		input := `
acl foo {}
sub bar {
	if (client.ip ~ foo) {}
}
`
		vcl, err := parser.New(lexer.NewFromString(input)).ParseVCL()
		if err != nil {
			t.Errorf("unexpected parser error: %s", err)
			t.FailNow()
		}

		l := New()
		l.Lint(vcl, context.New(), true)
		if len(l.Errors) == 0 {
			t.Errorf("Expect one lint error but empty returned")
		}
	})
	t.Run("raise unused error", func(t *testing.T) {
		input := `
acl foo {}
`
		vcl, err := parser.New(lexer.NewFromString(input)).ParseVCL()
		if err != nil {
			t.Errorf("unexpected parser error: %s", err)
			t.FailNow()
		}

		l := New()
		l.Lint(vcl, context.New(), true)
		if len(l.Errors) == 0 {
			t.Errorf("Expect one lint error but empty returned")
		}
	})
}

func TestUnusedTables(t *testing.T) {
	t.Run("pass", func(t *testing.T) {
		input := `
table foo {}
sub bar {
	set req.http.Foo = table.lookup(foo, "bar");
}
`
		vcl, err := parser.New(lexer.NewFromString(input)).ParseVCL()
		if err != nil {
			t.Errorf("unexpected parser error: %s", err)
			t.FailNow()
		}

		l := New()
		l.Lint(vcl, context.New(), true)
		if len(l.Errors) == 0 {
			t.Errorf("Expect one lint error but empty returned")
		}
	})
	t.Run("raise unused error", func(t *testing.T) {
		input := `
table foo {}
`
		vcl, err := parser.New(lexer.NewFromString(input)).ParseVCL()
		if err != nil {
			t.Errorf("unexpected parser error: %s", err)
			t.FailNow()
		}

		l := New()
		l.Lint(vcl, context.New(), true)
		if len(l.Errors) == 0 {
			t.Errorf("Expect one lint error but empty returned")
		}
	})
}

func TestUnusedBackend(t *testing.T) {
	t.Run("pass", func(t *testing.T) {
		input := `
backend foo {}
sub vcl_recl {
	set req.backend = foo;
}
`
		vcl, err := parser.New(lexer.NewFromString(input)).ParseVCL()
		if err != nil {
			t.Errorf("unexpected parser error: %s", err)
			t.FailNow()
		}

		l := New()
		l.Lint(vcl, context.New(), true)
		if len(l.Errors) == 0 {
			t.Errorf("Expect one lint error but empty returned")
		}
	})
	t.Run("raise unused error", func(t *testing.T) {
		input := `
backend foo {}
`
		vcl, err := parser.New(lexer.NewFromString(input)).ParseVCL()
		if err != nil {
			t.Errorf("unexpected parser error: %s", err)
			t.FailNow()
		}

		l := New()
		l.Lint(vcl, context.New(), true)
		if len(l.Errors) == 0 {
			t.Errorf("Expect one lint error but empty returned")
		}
	})
}

func TestUnusedSubroutine(t *testing.T) {
	t.Run("pass", func(t *testing.T) {
		input := `
sub foo {}
sub vcl_recl {
	call foo;
}
`
		vcl, err := parser.New(lexer.NewFromString(input)).ParseVCL()
		if err != nil {
			t.Errorf("unexpected parser error: %s", err)
			t.FailNow()
		}

		l := New()
		l.Lint(vcl, context.New(), true)
		if len(l.Errors) == 0 {
			t.Errorf("Expect one lint error but empty returned")
		}
	})
	t.Run("raise unused error", func(t *testing.T) {
		input := `
sub foo {}
`
		vcl, err := parser.New(lexer.NewFromString(input)).ParseVCL()
		if err != nil {
			t.Errorf("unexpected parser error: %s", err)
			t.FailNow()
		}

		l := New()
		l.Lint(vcl, context.New(), true)
		if len(l.Errors) == 0 {
			t.Errorf("Expect one lint error but empty returned")
		}
	})
}

func TestUnusedVariable(t *testing.T) {
	t.Run("pass", func(t *testing.T) {
		input := `
sub vcl_recv {
	declare local var.bar STRING;
}
`
		vcl, err := parser.New(lexer.NewFromString(input)).ParseVCL()
		if err != nil {
			t.Errorf("unexpected parser error: %s", err)
			t.FailNow()
		}

		l := New()
		l.Lint(vcl, context.New(), true)
		if len(l.Errors) == 0 {
			t.Errorf("Expect one lint error but empty returned")
		}
	})
	t.Run("raise unused error", func(t *testing.T) {
		input := `
sub vcl_recv {
	declare local var.bar STRING;
	set var.bar = "baz";
}
`
		vcl, err := parser.New(lexer.NewFromString(input)).ParseVCL()
		if err != nil {
			t.Errorf("unexpected parser error: %s", err)
			t.FailNow()
		}

		l := New()
		l.Lint(vcl, context.New(), true)
		if len(l.Errors) == 0 {
			t.Errorf("Expect one lint error but empty returned")
		}
	})
}

// https://github.com/ysugimoto/falco/issues/39
func TestPassIssue39(t *testing.T) {
	t.Run("pass", func(t *testing.T) {
		input := `
sub vcl_fetch {
	### FASTLY fetch
    if (parse_time_delta(beresp.http.Edge-Control:cache-maxage) >= 0) {
      set beresp.ttl = parse_time_delta(beresp.http.Edge-Control:cache-maxage);
    }
    return(deliver);
}
`
		assertNoError(t, input)
	})
}

func TestSubroutineHoisting(t *testing.T) {
	t.Run("pass", func(t *testing.T) {
		input := `
sub vcl_recv {
	### FASTLY recv
	call hoisted_subroutine;
	return(lookup);
}

sub hoisted_subroutine {
	set req.http.X-Subrountine-Hoisted = "yes";
}
`
		assertNoError(t, input)
	})
}

func TestLintPenaltyboxStatement(t *testing.T) {
	t.Run("pass", func(t *testing.T) {
		input := `
penaltybox ip_pb {}
`
		assertNoError(t, input)
	})

	t.Run("pass with comments", func(t *testing.T) {
		input := `
penaltybox ip_pb {
	// This is a comment
}
`
		assertNoError(t, input)
	})

	t.Run("invalid penaltybox name", func(t *testing.T) {
		input := `
penaltybox vcl-recv {}
	`
		assertError(t, input)
	})

	t.Run("duplicate penaltybox declared", func(t *testing.T) {
		input := `
penaltybox ip_pb {}
penaltybox ip_pb {}
	`
		assertError(t, input)
	})

	t.Run("penaltybox block is not empty", func(t *testing.T) {
		input := `
penaltybox ip_pb {
	set var.bar = "baz";
}
`
		assertError(t, input)
	})

	t.Run("penaltybox variable should be pass if it is defined", func(t *testing.T) {
		input := `
penaltybox ip_pb {}
ratecounter counter_60 {}

sub test_sub{
	declare local var.ratelimit_exceeded BOOL;
	set var.ratelimit_exceeded = ratelimit.check_rate(
		digest.hash_sha256("123"),
		counter_60,
		1,
		60,
		135,
		ip_pb,
		2m);
}
`
		assertNoError(t, input)
	})

	t.Run("penaltybox variable should be defined", func(t *testing.T) {
		input := `
ratecounter counter_60 {}

sub test_sub{
	declare local var.ratelimit_exceeded BOOL;
	set var.ratelimit_exceeded = ratelimit.check_rate(
		digest.hash_sha256("123"),
		counter_60,
		1,
		60,
		135,
		ip_pb,
		2m);
}
`
		assertError(t, input)
	})
}

func TestLintRatecounterStatement(t *testing.T) {
	t.Run("pass", func(t *testing.T) {
		input := `
ratecounter req_counter {}
`
		assertNoError(t, input)
	})

	t.Run("pass with comments", func(t *testing.T) {
		input := `
ratecounter req_counter {
	// This is a comment
}
`
		assertNoError(t, input)
	})

	t.Run("invalid ratecounter name", func(t *testing.T) {
		input := `
ratecounter vcl-recv {}
	`
		assertError(t, input)
	})

	t.Run("duplicate ratecounter declared", func(t *testing.T) {
		input := `
ratecounter req_counter {}
ratecounter req_counter {}
	`
		assertError(t, input)
	})

	t.Run("ratecounter block is not empty", func(t *testing.T) {
		input := `
ratecounter req_counter {
	set var.bar = "baz";
}
`
		assertError(t, input)
	})

	t.Run("ratecounter variable should be pass if it is defined", func(t *testing.T) {
		input := `
penaltybox ip_pb {}
ratecounter counter_60 {}

sub test_sub{
	declare local var.ratelimit_exceeded BOOL;
	set var.ratelimit_exceeded = ratelimit.check_rate(
		digest.hash_sha256("123"),
		counter_60,
		1,
		60,
		135,
		ip_pb,
		2m);
}
`
		assertNoError(t, input)
	})

	t.Run("ratecounter variable should be defined", func(t *testing.T) {
		input := `
penaltybox ip_pb {}

sub test_sub{
	declare local var.ratelimit_exceeded BOOL;
	set var.ratelimit_exceeded = ratelimit.check_rate(
		digest.hash_sha256("123"),
		counter_60,
		1,
		60,
		135,
		ip_pb,
		2m);
}
`
		assertError(t, input)
	})

	t.Run("ratecounter bucket variables should pass if the ratecounter is defined", func(t *testing.T) {
		input := `
ratecounter counter_60 {}

sub test_sub{
	set req.http.X-ERL:tls_bucket_10s = std.itoa(ratecounter.counter_60.bucket.10s);
}
`
		assertNoError(t, input)
	})

	t.Run("ratecounter bucket variables should not pass if the ratecounter is not defined", func(t *testing.T) {
		input := `
ratecounter counter_60 {}

sub test_sub{
	set req.http.X-ERL:tls_rate_10s = std.itoa(ratecounter.counter.bucket.10s);
}
`
		assertError(t, input)
	})

	t.Run("ratecounter bucket variables should exist", func(t *testing.T) {
		input := `
ratecounter counter_60 {}

sub test_sub{
	set req.http.X-ERL:tls_bucket_10s = std.itoa(ratecounter.counter_60.bucket.100s);
}
`
		assertError(t, input)
	})
}

func TestLintGotoStatement(t *testing.T) {
	t.Run("pass", func(t *testing.T) {
		input := `
	sub foo {
		declare local var.x INTEGER;
		set var.x = 1;

		goto set_and_update;

		if (var.x == 1) {
			set var.x = 2;
		}

		set_and_update:
		set var.x = 3;
	}
	`

		assertNoError(t, input)
	})

	t.Run("only one destination is allowed", func(t *testing.T) {
		input := `
	sub foo {
		declare local var.x INTEGER;
		set var.x = 1;

		goto set_and_update;

		if (var.x == 1) {
			set var.x = 2;
		}

		set_and_update:
		set var.x = 3;
		set_and_update:
	}
	`

		assertError(t, input)
	})

	t.Run("undefined goto destination", func(t *testing.T) {
		input := `
	sub foo {
		declare local var.x INTEGER;
		set var.x = 1;

		if (var.x == 1) {
			set var.x = 2;
		}

		set_and_update:
		set var.x = 3;
	}
	`

		assertError(t, input)
	})

	t.Run("goto scope should be one subroutine", func(t *testing.T) {
		input := `
	sub some_function {
		goto foo;
	}
	
	sub another_function {
		foo:
	}
	`

		assertError(t, input)
	})
}

<<<<<<< HEAD
func TestLintVariadicStringArguments(t *testing.T) {
	t.Run("pass", func(t *testing.T) {
		input := `
	sub foo {
	  h2.disable_header_compression("Authorization", "Secret");
=======
func TestLintFunctionStatement(t *testing.T) {
	t.Run("pass because it is one of Fastly builtin function", func(t *testing.T) {
		input := `
	sub foo {
		std.collect(req.http.Cookie, "|");
>>>>>>> dc9e5015
	}
	`

		assertNoError(t, input)
	})

<<<<<<< HEAD
	t.Run("empty arguments are invalid", func(t *testing.T) {
		input := `
	sub foo {
	  h2.disable_header_compression();
=======
	t.Run("cannot call a custom sub as a function statement", func(t *testing.T) {
		input := `
	sub foo {
		log "123";
	}
	
	sub bar {
		foo();
>>>>>>> dc9e5015
	}
	`

		assertError(t, input)
	})

<<<<<<< HEAD
	t.Run("type error", func(t *testing.T) {
		input := `
	sub foo {
	  h2.disable_header_compression(10);
=======
	t.Run("cannot call a custom sub with return type as a function statement", func(t *testing.T) {
		input := `
	sub foo BOOL {
		log "123";
		return true;
	}
	
	sub bar {
		foo();
>>>>>>> dc9e5015
	}
	`

		assertError(t, input)
	})
}<|MERGE_RESOLUTION|>--- conflicted
+++ resolved
@@ -1935,31 +1935,17 @@
 	})
 }
 
-<<<<<<< HEAD
-func TestLintVariadicStringArguments(t *testing.T) {
-	t.Run("pass", func(t *testing.T) {
-		input := `
-	sub foo {
-	  h2.disable_header_compression("Authorization", "Secret");
-=======
 func TestLintFunctionStatement(t *testing.T) {
 	t.Run("pass because it is one of Fastly builtin function", func(t *testing.T) {
 		input := `
 	sub foo {
 		std.collect(req.http.Cookie, "|");
->>>>>>> dc9e5015
 	}
 	`
 
 		assertNoError(t, input)
 	})
 
-<<<<<<< HEAD
-	t.Run("empty arguments are invalid", func(t *testing.T) {
-		input := `
-	sub foo {
-	  h2.disable_header_compression();
-=======
 	t.Run("cannot call a custom sub as a function statement", func(t *testing.T) {
 		input := `
 	sub foo {
@@ -1968,19 +1954,12 @@
 	
 	sub bar {
 		foo();
->>>>>>> dc9e5015
 	}
 	`
 
 		assertError(t, input)
 	})
 
-<<<<<<< HEAD
-	t.Run("type error", func(t *testing.T) {
-		input := `
-	sub foo {
-	  h2.disable_header_compression(10);
-=======
 	t.Run("cannot call a custom sub with return type as a function statement", func(t *testing.T) {
 		input := `
 	sub foo BOOL {
@@ -1990,9 +1969,39 @@
 	
 	sub bar {
 		foo();
->>>>>>> dc9e5015
 	}
 	`
+		assertError(t, input)
+	})
+}
+
+func TestLintVariadicStringArguments(t *testing.T) {
+	t.Run("pass", func(t *testing.T) {
+		input := `
+	sub foo {
+	  h2.disable_header_compression("Authorization", "Secret");
+	}
+	`
+
+		assertNoError(t, input)
+	})
+
+	t.Run("empty arguments are invalid", func(t *testing.T) {
+		input := `
+	sub foo {
+	  h2.disable_header_compression();
+	}
+	`
+
+		assertError(t, input)
+	})
+
+	t.Run("type error", func(t *testing.T) {
+		input := `
+	sub foo {
+	  h2.disable_header_compression(10);
+	}
+	`
 
 		assertError(t, input)
 	})
