--- conflicted
+++ resolved
@@ -1452,137 +1452,17 @@
 	return left
 }
 
-type functionMeta struct {
-	name      string
-	token     token.Token
-	arguments []ast.Expression
-	meta      *ast.Meta
-}
-
-func (l *Linter) lintFunctionArguments(calledFn functionMeta, ctx *context.Context) types.Type {
-	fn, err := ctx.GetFunction(calledFn.name)
+func (l *Linter) lintFunctionCallExpression(exp *ast.FunctionCallExpression, ctx *context.Context) types.Type {
+	fn, err := ctx.GetFunction(exp.Function.Value)
 	if err != nil {
 		l.Error(&LintError{
 			Severity: ERROR,
-			Token:    calledFn.token,
+			Token:    exp.Function.GetMeta().Token,
 			Message:  err.Error(),
 		})
 		return types.NeverType
 	}
 
-<<<<<<< HEAD
-	// lint empty arguments
-	if len(fn.Arguments) == 0 {
-		if len(calledFn.arguments) > 0 {
-			err := &LintError{
-				Severity: ERROR,
-				Token:    calledFn.token,
-				Message: fmt.Sprintf(
-					"function %s wants no arguments but provides %d argument",
-					calledFn.name, len(calledFn.arguments),
-				),
-			}
-			l.Error(err.Match(FUNCTION_ARGUMENTS).Ref(fn.Reference))
-			return types.NeverType
-		}
-		return fn.Return
-	}
-
-	var argTypes []types.Type
-	for _, a := range fn.Arguments {
-		// Special case of variadic arguments of types.StringListType,
-		// We do not compare argument length, just lint with "all argument types are STRING".
-		if a[0] == types.StringListType || len(a) == len(calledFn.arguments) {
-			argTypes = a
-			break
-		}
-	}
-	if len(argTypes) == 0 {
-		l.Error(FunctionArgumentMismatch(
-			calledFn.meta, calledFn.name,
-			len(fn.Arguments), len(calledFn.arguments),
-		).Match(FUNCTION_ARGUMENTS).Ref(fn.Reference))
-	} else if argTypes[0] == types.StringListType {
-		// Variadic arguments linting, at least one argument must be provided and must be a StringType
-		if len(calledFn.arguments) == 0 {
-			err := &LintError{
-				Severity: ERROR,
-				Token:    calledFn.token,
-				Message: fmt.Sprintf(
-					"function %s requires at least one argument",
-					calledFn.name,
-				),
-			}
-			l.Error(err.Match(FUNCTION_ARGUMENTS).Ref(fn.Reference))
-			return fn.Return
-		}
-
-		for i, arg := range calledFn.arguments {
-			a := l.lint(arg, ctx)
-			if !expectType(a, types.StringType) {
-				l.Error(FunctionArgumentTypeMismatch(
-					calledFn.meta, calledFn.name, i+1, types.StringType, a,
-				).Match(FUNCTION_ARGUMENT_TYPE).Ref(fn.Reference))
-			}
-		}
-		return fn.Return
-	}
-
-	for i, v := range argTypes {
-		arg := l.lint(calledFn.arguments[i], ctx)
-
-		switch v {
-		case types.TimeType:
-			// fuzzy type check: some builtin function expects TIME type,
-			// then actual argument type could be STRING because VCL TIME type could be parsed from STRING.
-			if !expectType(arg, types.TimeType, types.StringType) {
-				l.Error(FunctionArgumentTypeMismatch(
-					calledFn.meta, calledFn.name, i+1, v, arg,
-				).Match(FUNCTION_ARGUMENT_TYPE).Ref(fn.Reference))
-			}
-			continue
-		case types.RTimeType:
-			// fuzzy type check: some builtin function expects RTIME type,
-			// then actual argument type could be STRING because VCL TIME type could be parsed from STRING.
-			if !expectType(arg, types.RTimeType, types.TimeType, types.StringType) {
-				l.Error(FunctionArgumentTypeMismatch(
-					calledFn.meta, calledFn.name, i+1, v, arg,
-				).Match(FUNCTION_ARGUMENT_TYPE).Ref(fn.Reference))
-			}
-			continue
-		case types.IPType:
-			// fuzzy type check: some builtin function expects IP type,
-			// then actual argument type could be STRING because VCL TIME type could be parsed from STRING.
-			if !expectType(arg, types.IPType, types.StringType) {
-				l.Error(FunctionArgumentTypeMismatch(
-					calledFn.meta, calledFn.name, i+1, v, arg,
-				).Match(FUNCTION_ARGUMENT_TYPE).Ref(fn.Reference))
-			}
-		default:
-			// Otherwise, strict type check
-			if v != arg {
-				l.Error(FunctionArgumentTypeMismatch(
-					calledFn.meta, calledFn.name, i+1, v, arg,
-				).Match(FUNCTION_ARGUMENT_TYPE).Ref(fn.Reference))
-			}
-		}
-	}
-
-	return fn.Return
-}
-
-func (l *Linter) lintFunctionCallExpression(exp *ast.FunctionCallExpression, ctx *context.Context) types.Type {
-	return l.lintFunctionArguments(functionMeta{
-		name:      exp.Function.String(),
-		token:     exp.Function.GetMeta().Token,
-		arguments: exp.Arguments,
-		meta:      exp.Meta,
-	}, ctx)
-}
-
-func (l *Linter) lintFunctionStatement(exp *ast.FunctionCallStatement, ctx *context.Context) types.Type {
-	return l.lintFunctionArguments(functionMeta{
-=======
 	return l.lintFunctionArguments(fn, functionMeta{
 		name:      exp.Function.String(),
 		token:     exp.Function.GetMeta().Token,
@@ -1612,7 +1492,6 @@
 	}
 
 	return l.lintFunctionArguments(fn, functionMeta{
->>>>>>> dc9e5015
 		name:      exp.Function.Value,
 		token:     exp.Function.GetMeta().Token,
 		arguments: exp.Arguments,
